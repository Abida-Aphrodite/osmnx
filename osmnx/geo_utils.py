################################################################################
# Module: geo_utils.py
# Description: Utility functions for configuration, logging, geocoding,
#              geospatial analysis, etc.
# License: MIT, see full license in LICENSE.txt
# Web: https://github.com/gboeing/osmnx
################################################################################

import bz2
import datetime as dt
import io
import logging as lg
import math
import os
import networkx as nx
import numpy as np
import pandas as pd
import requests
import time
import xml.sax
from collections import Counter
from itertools import chain
from shapely.geometry import Point
from shapely.geometry import MultiPoint
from shapely.geometry import LineString
from shapely.geometry import MultiLineString
from shapely.geometry import MultiPolygon
from shapely.geometry import Polygon

from .osm_content_handler import OSMContentHandler
from .save_load import graph_to_gdfs
from .utils import log, great_circle_vec, euclidean_dist_vec
from . import settings

# scipy and sklearn are optional dependencies for faster nearest node search
try:
    from scipy.spatial import cKDTree
except ImportError as e:
    cKDTree = None
try:
    from sklearn.neighbors import BallTree
except ImportError as e:
    BallTree = None


def induce_subgraph(G, node_subset):
    """
    Induce a subgraph of G.

    Parameters
    ----------
    G : networkx multidigraph
    node_subset : list-like
        the subset of nodes to induce a subgraph of G

    Returns
    -------
    G2 : networkx multidigraph
        the subgraph of G induced by node_subset
    """

    node_subset = set(node_subset)

    # copy nodes into new graph
    G2 = G.__class__()
    G2.add_nodes_from((n, G.nodes[n]) for n in node_subset)

    # copy edges to new graph, including parallel edges
    if G2.is_multigraph:
        G2.add_edges_from((n, nbr, key, d)
            for n, nbrs in G.adj.items() if n in node_subset
            for nbr, keydict in nbrs.items() if nbr in node_subset
            for key, d in keydict.items())
    else:
        G2.add_edges_from((n, nbr, d)
            for n, nbrs in G.adj.items() if n in node_subset
            for nbr, d in nbrs.items() if nbr in node_subset)

    # update graph attribute dict, and return graph
    G2.graph.update(G.graph)
    return G2


def get_largest_component(G, strongly=False):
    """
    Return a subgraph of the largest weakly or strongly connected component
    from a directed graph.

    Parameters
    ----------
    G : networkx multidigraph
    strongly : bool
        if True, return the largest strongly instead of weakly connected
        component

    Returns
    -------
    G : networkx multidigraph
        the largest connected component subgraph from the original graph
    """

    start_time = time.time()
    original_len = len(list(G.nodes()))

    if strongly:
        # if the graph is not connected retain only the largest strongly connected component
        if not nx.is_strongly_connected(G):

            # get all the strongly connected components in graph then identify the largest
            sccs = nx.strongly_connected_components(G)
            largest_scc = max(sccs, key=len)
            G = induce_subgraph(G, largest_scc)

            msg = ('Graph was not connected, retained only the largest strongly '
                   'connected component ({:,} of {:,} total nodes) in {:.2f} seconds')
            log(msg.format(len(list(G.nodes())), original_len, time.time()-start_time))
    else:
        # if the graph is not connected retain only the largest weakly connected component
        if not nx.is_weakly_connected(G):

            # get all the weakly connected components in graph then identify the largest
            wccs = nx.weakly_connected_components(G)
            largest_wcc = max(wccs, key=len)
            G = induce_subgraph(G, largest_wcc)

            msg = ('Graph was not connected, retained only the largest weakly '
                   'connected component ({:,} of {:,} total nodes) in {:.2f} seconds')
            log(msg.format(len(list(G.nodes())), original_len, time.time()-start_time))

    return G


def get_nearest_node(G, point, method='haversine', return_dist=False):
    """
    Return the graph node nearest to some specified (lat, lng) or (y, x) point,
    and optionally the distance between the node and the point. This function
    can use either a haversine or euclidean distance calculator.

    Parameters
    ----------
    G : networkx multidigraph
    point : tuple
        The (lat, lng) or (y, x) point for which we will find the nearest node
        in the graph
    method : str {'haversine', 'euclidean'}
        Which method to use for calculating distances to find nearest node.
        If 'haversine', graph nodes' coordinates must be in units of decimal
        degrees. If 'euclidean', graph nodes' coordinates must be projected.
    return_dist : bool
        Optionally also return the distance (in meters if haversine, or graph
        node coordinate units if euclidean) between the point and the nearest
        node.

    Returns
    -------
    int or tuple of (int, float)
        Nearest node ID or optionally a tuple of (node ID, dist), where dist is
        the distance (in meters if haversine, or graph node coordinate units
        if euclidean) between the point and nearest node
    """
    start_time = time.time()

    if not G or (G.number_of_nodes() == 0):
        raise ValueError('G argument must be not be empty or should contain at least one node')

    # dump graph node coordinates into a pandas dataframe indexed by node id
    # with x and y columns
    coords = [[node, data['x'], data['y']] for node, data in G.nodes(data=True)]
    df = pd.DataFrame(coords, columns=['node', 'x', 'y']).set_index('node')

    # add columns to the dataframe representing the (constant) coordinates of
    # the reference point
    df['reference_y'] = point[0]
    df['reference_x'] = point[1]

    # calculate the distance between each node and the reference point
    if method == 'haversine':
        # calculate distance vector using haversine (ie, for
        # spherical lat-long geometries)
        distances = great_circle_vec(lat1=df['reference_y'],
                                     lng1=df['reference_x'],
                                     lat2=df['y'],
                                     lng2=df['x'])

    elif method == 'euclidean':
        # calculate distance vector using euclidean distances (ie, for projected
        # planar geometries)
        distances = euclidean_dist_vec(y1=df['reference_y'],
                                       x1=df['reference_x'],
                                       y2=df['y'],
                                       x2=df['x'])

    else:
        raise ValueError('method argument must be either "haversine" or "euclidean"')

    # nearest node's ID is the index label of the minimum distance
    nearest_node = distances.idxmin()
    log('Found nearest node ({}) to point {} in {:,.2f} seconds'.format(nearest_node, point, time.time()-start_time))

    # if caller requested return_dist, return distance between the point and the
    # nearest node as well
    if return_dist:
        return nearest_node, distances.loc[nearest_node]
    else:
        return nearest_node


def get_nearest_edge(G, point):
    """
    Return the nearest edge to a pair of coordinates. Pass in a graph and a tuple
    with the coordinates. We first get all the edges in the graph. Secondly we compute
    the euclidean distance from the coordinates to the segments determined by each edge.
    The last step is to sort the edge segments in ascending order based on the distance
    from the coordinates to the edge. In the end, the first element in the list of edges
    will be the closest edge that we will return as a tuple containing the shapely
    geometry and the u, v nodes.

    Parameters
    ----------
    G : networkx multidigraph
    point : tuple
        The (lat, lng) or (y, x) point for which we will find the nearest edge
        in the graph

    Returns
    -------
    closest_edge_to_point : tuple (shapely.geometry, u, v)
        A geometry object representing the segment and the coordinates of the two
        nodes that determine the edge section, u and v, the OSM ids of the nodes.
    """
    start_time = time.time()

    gdf = graph_to_gdfs(G, nodes=False, fill_edge_geometry=True)
    graph_edges = gdf[["geometry", "u", "v"]].values.tolist()

    edges_with_distances = [
        (
            graph_edge,
            Point(tuple(reversed(point))).distance(graph_edge[0])
        )
        for graph_edge in graph_edges
    ]

    edges_with_distances = sorted(edges_with_distances, key=lambda x: x[1])
    closest_edge_to_point = edges_with_distances[0][0]

    geometry, u, v = closest_edge_to_point

    log('Found nearest edge ({}) to point {} in {:,.2f} seconds'.format((u, v), point, time.time() - start_time))

    return geometry, u, v


def get_nearest_nodes(G, X, Y, method=None):
    """
    Return the graph nodes nearest to a list of points. Pass in points
    as separate vectors of X and Y coordinates. The 'kdtree' method
    is by far the fastest with large data sets, but only finds approximate
    nearest nodes if working in unprojected coordinates like lat-lng (it
    precisely finds the nearest node if working in projected coordinates).
    The 'balltree' method is second fastest with large data sets, but it
    is precise if working in unprojected coordinates like lat-lng.

    Parameters
    ----------
    G : networkx multidigraph
    X : list-like
        The vector of longitudes or x's for which we will find the nearest
        node in the graph
    Y : list-like
        The vector of latitudes or y's for which we will find the nearest
        node in the graph
    method : str {None, 'kdtree', 'balltree'}
        Which method to use for finding nearest node to each point.
        If None, we manually find each node one at a time using
        osmnx.utils.get_nearest_node and haversine. If 'kdtree' we use
        scipy.spatial.cKDTree for very fast euclidean search. If
        'balltree', we use sklearn.neighbors.BallTree for fast
        haversine search.

    Returns
    -------
    nn : array
        list of nearest node IDs
    """

    start_time = time.time()

    if method is None:

        # calculate nearest node one at a time for each point
        nn = [get_nearest_node(G, (y, x), method='haversine') for x, y in zip(X, Y)]

    elif method == 'kdtree':

        # check if we were able to import scipy.spatial.cKDTree successfully
        if not cKDTree:
            raise ImportError('The scipy package must be installed to use this optional feature.')

        # build a k-d tree for euclidean nearest node search
        nodes = pd.DataFrame({'x':nx.get_node_attributes(G, 'x'),
                              'y':nx.get_node_attributes(G, 'y')})
        tree = cKDTree(data=nodes[['x', 'y']], compact_nodes=True, balanced_tree=True)

        # query the tree for nearest node to each point
        points = np.array([X, Y]).T
        dist, idx = tree.query(points, k=1)
        nn = nodes.iloc[idx].index

    elif method == 'balltree':

        # check if we were able to import sklearn.neighbors.BallTree successfully
        if not BallTree:
            raise ImportError('The scikit-learn package must be installed to use this optional feature.')

        # haversine requires data in form of [lat, lng] and inputs/outputs in units of radians
        nodes = pd.DataFrame({'x':nx.get_node_attributes(G, 'x'),
                              'y':nx.get_node_attributes(G, 'y')})
        nodes_rad = np.deg2rad(nodes[['y', 'x']].astype(np.float))
        points = np.array([Y.astype(np.float), X.astype(np.float)]).T
        points_rad = np.deg2rad(points)

        # build a ball tree for haversine nearest node search
        tree = BallTree(nodes_rad, metric='haversine')

        # query the tree for nearest node to each point
        idx = tree.query(points_rad, k=1, return_distance=False)
        nn = nodes.iloc[idx[:,0]].index

    else:
        raise ValueError('You must pass a valid method name, or None.')

    log('Found nearest nodes to {:,} points in {:,.2f} seconds'.format(len(X), time.time()-start_time))

    return np.array(nn)


def get_nearest_edges(G, X, Y, method=None, dist=0.0001):
    """
    Return the graph edges nearest to a list of points. Pass in points
    as separate vectors of X and Y coordinates. The 'kdtree' method
    is by far the fastest with large data sets, but only finds approximate
    nearest edges if working in unprojected coordinates like lat-lng (it
    precisely finds the nearest edge if working in projected coordinates).
    The 'balltree' method is second fastest with large data sets, but it
    is precise if working in unprojected coordinates like lat-lng. As a
    rule of thumb, if you have a small graph just use method=None. If you 
    have a large graph with lat-lng coordinates, use method='balltree'.
    If you have a large graph with projected coordinates, use 
    method='kdtree'. Note that if you are working in units of lat-lng,
    the X vector corresponds to longitude and the Y vector corresponds
    to latitude.

    Parameters
    ----------
    G : networkx multidigraph
    X : list-like
        The vector of longitudes or x's for which we will find the nearest
        edge in the graph. For projected graphs, use the projected coordinates,
        usually in meters.
    Y : list-like
        The vector of latitudes or y's for which we will find the nearest
        edge in the graph. For projected graphs, use the projected coordinates,
        usually in meters.
    method : str {None, 'kdtree', 'balltree'}
        Which method to use for finding nearest edge to each point.
        If None, we manually find each edge one at a time using
        osmnx.utils.get_nearest_edge. If 'kdtree' we use
        scipy.spatial.cKDTree for very fast euclidean search. Recommended for
        projected graphs. If 'balltree', we use sklearn.neighbors.BallTree for
        fast haversine search. Recommended for unprojected graphs.

    dist : float
        spacing length along edges. Units are the same as the geom; Degrees for
        unprojected geometries and meters for projected geometries. The smaller
        the value, the more points are created.

    Returns
    -------
    ne : ndarray
        array of nearest edges represented by their startpoint and endpoint ids,
        u and v, the OSM ids of the nodes.

    Info
    ----
    The method creates equally distanced points along the edges of the network.
    Then, these points are used in a kdTree or BallTree search to identify which
    is nearest.Note that this method will not give the exact perpendicular point
    along the edge, but the smaller the *dist* parameter, the closer the solution
    will be.

    Code is adapted from an answer by JHuw from this original question:
    https://gis.stackexchange.com/questions/222315/geopandas-find-nearest-point
    -in-other-dataframe
    """
    start_time = time.time()

    if method is None:
        # calculate nearest edge one at a time for each (y, x) point
        ne = [get_nearest_edge(G, (y, x)) for x, y in zip(X, Y)]
        ne = [(u, v) for _, u, v in ne]

    elif method == 'kdtree':

        # check if we were able to import scipy.spatial.cKDTree successfully
        if not cKDTree:
            raise ImportError('The scipy package must be installed to use this optional feature.')

        # transform graph into DataFrame
        edges = graph_to_gdfs(G, nodes=False, fill_edge_geometry=True)

        # transform edges into evenly spaced points
        edges['points'] = edges.apply(lambda x: redistribute_vertices(x.geometry, dist), axis=1)

        # develop edges data for each created points
        extended = edges['points'].apply([pd.Series]).stack().reset_index(level=1, drop=True).join(edges).reset_index()

        # Prepare btree arrays
        nbdata = np.array(list(zip(extended['Series'].apply(lambda x: x.x),
                                   extended['Series'].apply(lambda x: x.y))))

        # build a k-d tree for euclidean nearest node search
        btree = cKDTree(data=nbdata, compact_nodes=True, balanced_tree=True)

        # query the tree for nearest node to each point
        points = np.array([X, Y]).T
        dist, idx = btree.query(points, k=1)  # Returns ids of closest point
        eidx = extended.loc[idx, 'index']
        ne = edges.loc[eidx, ['u', 'v']]

    elif method == 'balltree':

        # check if we were able to import sklearn.neighbors.BallTree successfully
        if not BallTree:
            raise ImportError('The scikit-learn package must be installed to use this optional feature.')

        # transform graph into DataFrame
        edges = graph_to_gdfs(G, nodes=False, fill_edge_geometry=True)

        # transform edges into evenly spaced points
        edges['points'] = edges.apply(lambda x: redistribute_vertices(x.geometry, dist), axis=1)

        # develop edges data for each created points
        extended = edges['points'].apply([pd.Series]).stack().reset_index(level=1, drop=True).join(edges).reset_index()

        # haversine requires data in form of [lat, lng] and inputs/outputs in units of radians
        nodes = pd.DataFrame({'x': extended['Series'].apply(lambda x: x.x),
                              'y': extended['Series'].apply(lambda x: x.y)})
        nodes_rad = np.deg2rad(nodes[['y', 'x']].values.astype(np.float))
        points = np.array([Y, X]).T
        points_rad = np.deg2rad(points)

        # build a ball tree for haversine nearest node search
        tree = BallTree(nodes_rad, metric='haversine')

        # query the tree for nearest node to each point
        idx = tree.query(points_rad, k=1, return_distance=False)
        eidx = extended.loc[idx[:, 0], 'index']
        ne = edges.loc[eidx, ['u', 'v']]

    else:
        raise ValueError('You must pass a valid method name, or None.')

    log('Found nearest edges to {:,} points in {:,.2f} seconds'.format(len(X), time.time() - start_time))

    return np.array(ne)


def redistribute_vertices(geom, dist):
    """
    Redistribute the vertices on a projected LineString or MultiLineString. The distance
    argument is only approximate since the total distance of the linestring may not be
    a multiple of the preferred distance. This function works on only [Multi]LineString
    geometry types.

    This code is adapted from an answer by Mike T from this original question:
    https://stackoverflow.com/questions/34906124/interpolating-every-x-distance-along-multiline-in-shapely

    Parameters
    ----------
    geom : LineString or MultiLineString
        a Shapely geometry
    dist : float
        spacing length along edges. Units are the same as the geom; Degrees for unprojected geometries and meters
        for projected geometries. The smaller the value, the more points are created.

    Returns
    -------
        list of Point geometries : list
    """
    if geom.geom_type == 'LineString':
        num_vert = int(round(geom.length / dist))
        if num_vert == 0:
            num_vert = 1
        return [geom.interpolate(float(n) / num_vert, normalized=True)
                for n in range(num_vert + 1)]
    elif geom.geom_type == 'MultiLineString':
        parts = [redistribute_vertices(part, dist)
                 for part in geom]
        return type(geom)([p for p in parts if not p.is_empty])
    else:
        raise ValueError('unhandled geometry {}'.format(geom.geom_type))


def get_bearing(origin_point, destination_point):
    """
    Calculate the bearing between two lat-long points. Each tuple should
    represent (lat, lng) as decimal degrees.

    Parameters
    ----------
    origin_point : tuple
    destination_point : tuple

    Returns
    -------
    bearing : float
        the compass bearing in decimal degrees from the origin point
        to the destination point
    """

    if not (isinstance(origin_point, tuple) and isinstance(destination_point, tuple)):
        raise TypeError('origin_point and destination_point must be (lat, lng) tuples')

    # get latitudes and the difference in longitude, as radians
    lat1 = math.radians(origin_point[0])
    lat2 = math.radians(destination_point[0])
    diff_lng = math.radians(destination_point[1] - origin_point[1])

    # calculate initial bearing from -180 degrees to +180 degrees
    x = math.sin(diff_lng) * math.cos(lat2)
    y = math.cos(lat1) * math.sin(lat2) - (math.sin(lat1) * math.cos(lat2) * math.cos(diff_lng))
    initial_bearing = math.atan2(x, y)

    # normalize initial bearing to 0 degrees to 360 degrees to get compass bearing
    initial_bearing = math.degrees(initial_bearing)
    bearing = (initial_bearing + 360) % 360

    return bearing



def add_edge_bearings(G):
    """
    Calculate the compass bearing from origin node to destination node for each
    edge in the directed graph then add each bearing as a new edge attribute.

    Parameters
    ----------
    G : networkx multidigraph

    Returns
    -------
    G : networkx multidigraph
    """

    for u, v, data in G.edges(keys=False, data=True):

        if u == v:
            # a self-loop has an undefined compass bearing
            data['bearing'] = np.nan

        else:
            # calculate bearing from edge's origin to its destination
            origin_point = (G.nodes[u]['y'], G.nodes[u]['x'])
            destination_point = (G.nodes[v]['y'], G.nodes[v]['x'])
            bearing = get_bearing(origin_point, destination_point)

            # round to thousandth of a degree
            data['bearing'] = round(bearing, 3)

    return G



def geocode(query):
    """
    Geocode a query string to (lat, lon) with the Nominatim geocoder.

    Parameters
    ----------
    query : string
        the query string to geocode

    Returns
    -------
    point : tuple
        the (lat, lon) coordinates returned by the geocoder
    """

    # send the query to the nominatim geocoder and parse the json response
    url_template = 'https://nominatim.openstreetmap.org/search?format=json&limit=1&q={}'
    url = url_template.format(query)
    response = requests.get(url, timeout=60)
    results = response.json()

    # if results were returned, parse lat and long out of the result
    if len(results) > 0 and 'lat' in results[0] and 'lon' in results[0]:
        lat = float(results[0]['lat'])
        lon = float(results[0]['lon'])
        point = (lat, lon)
        log('Geocoded "{}" to {}'.format(query, point))
        return point
    else:
        raise Exception('Nominatim geocoder returned no results for query "{}"'.format(query))



def get_route_edge_attributes(G, route, attribute=None, minimize_key='length', retrieve_default=None):
    """
    Get a list of attribute values for each edge in a path.

    Parameters
    ----------
    G : networkx multidigraph
    route : list
        list of nodes in the path
    attribute : string
        the name of the attribute to get the value of for each edge.
        If not specified, the complete data dict is returned for each edge.
    minimize_key : string
        if there are parallel edges between two nodes, select the one with the
        lowest value of minimize_key
    retrieve_default : Callable[Tuple[Any, Any], Any]
        Function called with the edge nodes as parameters to retrieve a default value, if the edge does not
        contain the given attribute. Per default, a `KeyError` is raised
    Returns
    -------
    attribute_values : list
        list of edge attribute values
    """

    attribute_values = []
    for u, v in zip(route[:-1], route[1:]):
        # if there are parallel edges between two nodes, select the one with the
        # lowest value of minimize_key
        data = min(G.get_edge_data(u, v).values(), key=lambda x: x[minimize_key])
        if attribute is None:
            attribute_value = data
        elif retrieve_default is not None:
            attribute_value = data.get(attribute, retrieve_default(u, v))
        else:
            attribute_value = data[attribute]
        attribute_values.append(attribute_value)
    return attribute_values



def count_streets_per_node(G, nodes=None):
    """
    Count how many street segments emanate from each node (i.e., intersections and dead-ends) in this graph.

    If nodes is passed, then only count the nodes in the graph with those IDs.

    Parameters
    ----------
    G : networkx multidigraph
    nodes : iterable
        the set of node IDs to get counts for

    Returns
    ----------
    streets_per_node : dict
        counts of how many streets emanate from each node with keys=node id and values=count
    """

    start_time = time.time()

    # to calculate the counts, get undirected representation of the graph. for
    # each node, get the list of the set of unique u,v,key edges, including
    # parallel edges but excluding self-loop parallel edges (this is necessary
    # because bi-directional self-loops will appear twice in the undirected
    # graph as you have u,v,key0 and u,v,key1 where u==v when you convert from
    # MultiDiGraph to MultiGraph - BUT, one-way self-loops will appear only
    # once. to get consistent accurate counts of physical streets, ignoring
    # directionality, we need the list of the set of unique edges...). then,
    # count how many times the node appears in the u,v tuples in the list. this
    # is the count of how many street segments emanate from this node. finally,
    # create a dict of node id:count
    G_undir = G.to_undirected(reciprocal=False)
    all_edges = G_undir.edges(keys=False)
    if nodes is None:
        nodes = G_undir.nodes()

    # get all unique edges - this throws away any parallel edges (including
    # those in self-loops)
    all_unique_edges = set(all_edges)

    # get all edges (including parallel edges) that are not self-loops
    non_self_loop_edges = [e for e in all_edges if not e[0]==e[1]]

    # get a single copy of each self-loop edge (ie, if it's bi-directional, we
    # ignore the parallel edge going the reverse direction and keep only one
    # copy)
    set_non_self_loop_edges = set(non_self_loop_edges)
    self_loop_edges = [e for e in all_unique_edges if e not in set_non_self_loop_edges]

    # final list contains all unique edges, including each parallel edge, unless
    # the parallel edge is a self-loop, in which case it doesn't double-count
    # the self-loop
    edges = non_self_loop_edges + self_loop_edges

    # flatten the list of (u,v) tuples
    edges_flat = list(chain.from_iterable(edges))

    # count how often each node appears in the list of flattened edge endpoints
    counts = Counter(edges_flat)
    streets_per_node = {node:counts[node] for node in nodes}
    msg = ('Got the counts of undirected street segments incident to each node '
           '(before removing peripheral edges) in {:,.2f} seconds')
    log(msg.format(time.time()-start_time))
    return streets_per_node



def round_polygon_coords(p, precision):
    """
    Round the coordinates of a shapely Polygon to some decimal precision.

    Parameters
    ----------
    p : shapely Polygon
        the polygon to round the coordinates of
    precision : int
        decimal precision to round coordinates to

    Returns
    -------
    new_poly : shapely Polygon
        the polygon with rounded coordinates
    """

    # round the coordinates of the Polygon exterior
    new_exterior = [[round(x, precision) for x in c] for c in p.exterior.coords]

    # round the coordinates of the (possibly multiple, possibly none) Polygon interior(s)
    new_interiors = []
    for interior in p.interiors:
        new_interiors.append([[round(x, precision) for x in c] for c in interior.coords])

    # construct a new Polygon with the rounded coordinates
    # buffer by zero to clean self-touching or self-crossing polygons
    new_poly = Polygon(shell=new_exterior, holes=new_interiors).buffer(0)
    return new_poly



def round_multipolygon_coords(mp, precision):
    """
    Round the coordinates of a shapely MultiPolygon to some decimal precision.

    Parameters
    ----------
    mp : shapely MultiPolygon
        the MultiPolygon to round the coordinates of
    precision : int
        decimal precision to round coordinates to

    Returns
    -------
    MultiPolygon
    """

    return MultiPolygon([round_polygon_coords(p, precision) for p in mp])



def round_point_coords(pt, precision):
    """
    Round the coordinates of a shapely Point to some decimal precision.

    Parameters
    ----------
    pt : shapely Point
        the Point to round the coordinates of
    precision : int
        decimal precision to round coordinates to

    Returns
    -------
    Point
    """

    return Point([round(x, precision) for x in pt.coords[0]])



def round_multipoint_coords(mpt, precision):
    """
    Round the coordinates of a shapely MultiPoint to some decimal precision.

    Parameters
    ----------
    mpt : shapely MultiPoint
        the MultiPoint to round the coordinates of
    precision : int
        decimal precision to round coordinates to

    Returns
    -------
    MultiPoint
    """

    return MultiPoint([round_point_coords(pt, precision) for pt in mpt])



def round_linestring_coords(ls, precision):
    """
    Round the coordinates of a shapely LineString to some decimal precision.

    Parameters
    ----------
    ls : shapely LineString
        the LineString to round the coordinates of
    precision : int
        decimal precision to round coordinates to

    Returns
    -------
    LineString
    """

    return LineString([[round(x, precision) for x in c] for c in ls.coords])



def round_multilinestring_coords(mls, precision):
    """
    Round the coordinates of a shapely MultiLineString to some decimal precision.

    Parameters
    ----------
    mls : shapely MultiLineString
        the MultiLineString to round the coordinates of
    precision : int
        decimal precision to round coordinates to

    Returns
    -------
    MultiLineString
    """

    return MultiLineString([round_linestring_coords(ls, precision) for ls in mls])



def round_shape_coords(shape, precision):
    """
    Round the coordinates of a shapely geometry to some decimal precision.

    Parameters
    ----------
    shape : shapely geometry, one of Point, MultiPoint, LineString,
            MultiLineString, Polygon, or MultiPolygon
        the geometry to round the coordinates of
    precision : int
        decimal precision to round coordinates to

    Returns
    -------
    shapely geometry
    """

    if isinstance(shape, Point):
        return round_point_coords(shape, precision)

    elif isinstance(shape, MultiPoint):
        return round_multipoint_coords(shape, precision)

    elif isinstance(shape, LineString):
        return round_linestring_coords(shape, precision)

    elif isinstance(shape, MultiLineString):
        return round_multilinestring_coords(shape, precision)

    elif isinstance(shape, Polygon):
        return round_polygon_coords(shape, precision)

    elif isinstance(shape, MultiPolygon):
        return round_multipolygon_coords(shape, precision)

    else:
        raise TypeError('cannot round coordinates of unhandled geometry type: {}'.format(type(shape)))



def overpass_json_from_file(filename):
    """
    Read OSM XML from input filename and return Overpass-like JSON.

    Parameters
    ----------
    filename : string
        name of file containing OSM XML data

    Returns
    -------
    OSMContentHandler object
    """

    _, ext = os.path.splitext(filename)

    if ext == '.bz2':
        # Use Python 2/3 compatible BZ2File()
        opener = lambda fn: bz2.BZ2File(fn)
    else:
        # Assume an unrecognized file extension is just XML
        opener = lambda fn: open(fn, mode='rb')

    with opener(filename) as file:
        handler = OSMContentHandler()
        xml.sax.parse(file, handler)
        return handler.object


def bbox_to_poly(north, south, east, west):
    """
    Convenience function to parse bbox -> poly
    """

<<<<<<< HEAD
    return Polygon([(west, south), (east, south), (east, north), (west, north)])


def citation():
    """
    Print the OSMnx package's citation information.

    Boeing, G. 2017. OSMnx: New Methods for Acquiring, Constructing, Analyzing,
    and Visualizing Complex Street Networks. Computers, Environment and Urban
    Systems, 65(126-139). doi:10.1016/j.compenvurbsys.2017.05.004
    """

    cite = ("To cite OSMnx, use:\n\n"
            "Boeing, G. 2017. OSMnx: New Methods for Acquiring, Constructing, Analyzing, "
            "and Visualizing Complex Street Networks. Computers, Environment and Urban "
            "Systems, 65(126-139). doi:10.1016/j.compenvurbsys.2017.05.004"
            "\n\n"
            "BibTeX entry for LaTeX users:\n\n"

            "@article{boeing_osmnx_2017,\n"
            "    title = {{OSMnx}: {New} {Methods} for {Acquiring}, {Constructing}, {Analyzing}, and {Visualizing} {Complex} {Street} {Networks}},\n"
            "    volume = {65},\n"
            "    doi = {10.1016/j.compenvurbsys.2017.05.004},\n"
            "    number = {126-139},\n"
            "    journal = {Computers, Environment and Urban Systems},\n"
            "    author = {Boeing, G.},\n"
            "    year = {2017}\n"
            "}")

    print(cite)

from .save_load import graph_to_gdfs


def get_unique_nodes_ordered_from_way(way_edges_df):
    """
    Function to recover the original order of nodes from a dataframe
    of edges associated with a single OSM way.

    Parameters
    ----------
    way_edges_df : pandas.DataFrame()
        Dataframe containing columns 'u' and 'v' corresponding to
        origin/desitination nodes.

    Returns
    -------
    unique_ordered_nodes : list
        An ordered list of unique node IDs

    NOTE: If the edges do not all connect (e.g. [(1, 2), (2,3),
    (10, 11), (11, 12), (12, 13)]), then this method will return
    only those nodes associated with the FIRST chunk of connected
    edges, even if subsequent connected chunks are contain more
    total nodes. I don't believe that we would ever encounter this
    kind of disconnected structure of nodes within a given way,
    but as best I could tell it is not explicitly forbidden in the
    OSM XML design schema. As such, I had to safeguard against it
    to ensure this method wouldn't get stuck in the while loop if
    encountered a disconnected structure. I'm using a print
    statement right now to tell the user whether or not any nodes
    have been dropped and how many.
    """
    all_nodes = list(way_edges_df['u'].values) + \
        list(way_edges_df['v'].values)
    num_unique_nodes = len(np.unique(all_nodes))
    node_pairs = list(way_edges_df[['u', 'v']].values)
    unique_ordered_nodes = []
    recycled = []

    while len(node_pairs) > 0:

        pair = node_pairs.pop(0)
        start = pair[0]
        end = pair[1]
        the_rest = [element for p in node_pairs for element in p]

        # first pair
        if len(unique_ordered_nodes) == 0:

            # if there are subsequent pairs to match on
            if start in the_rest or end in the_rest:
                unique_ordered_nodes = list(pair)
            continue

        # if both nodes are already in the list, we don't need them
        if (start in unique_ordered_nodes) and (end in unique_ordered_nodes):
            continue

        # if start node is in the list, add the end node to the right of it
        if start in unique_ordered_nodes:
            start_idx = unique_ordered_nodes.index(start)
            end_idx = start_idx + 1
            unique_ordered_nodes[end_idx:end_idx] = [end]

        # if end node is in the list, add the start node to the left of it
        elif end in unique_ordered_nodes:
            end_idx = unique_ordered_nodes.index(end)
            start_idx = end_idx
            unique_ordered_nodes[start_idx:start_idx] = [start]

        else:
            # if we've already processed this pair and there is still no way
            # to match it in the list, then we're done
            if list(pair) in recycled:
                break

            # if there's no match in the list but there's a match in the
            # remaining pairs to be processed, recycle it to process again
            elif start in the_rest or end in the_rest:
                node_pairs.append(pair)
                recycled.append(list(pair))

    if len(unique_ordered_nodes) < num_unique_nodes:
        print('Recovered order for {0} of {1} nodes'.format(
            len(unique_ordered_nodes), num_unique_nodes))

    return unique_ordered_nodes
=======
    return Polygon([(west, south), (east, south), (east, north), (west, north)])
>>>>>>> 499a8e68
<|MERGE_RESOLUTION|>--- conflicted
+++ resolved
@@ -919,39 +919,7 @@
     Convenience function to parse bbox -> poly
     """
 
-<<<<<<< HEAD
     return Polygon([(west, south), (east, south), (east, north), (west, north)])
-
-
-def citation():
-    """
-    Print the OSMnx package's citation information.
-
-    Boeing, G. 2017. OSMnx: New Methods for Acquiring, Constructing, Analyzing,
-    and Visualizing Complex Street Networks. Computers, Environment and Urban
-    Systems, 65(126-139). doi:10.1016/j.compenvurbsys.2017.05.004
-    """
-
-    cite = ("To cite OSMnx, use:\n\n"
-            "Boeing, G. 2017. OSMnx: New Methods for Acquiring, Constructing, Analyzing, "
-            "and Visualizing Complex Street Networks. Computers, Environment and Urban "
-            "Systems, 65(126-139). doi:10.1016/j.compenvurbsys.2017.05.004"
-            "\n\n"
-            "BibTeX entry for LaTeX users:\n\n"
-
-            "@article{boeing_osmnx_2017,\n"
-            "    title = {{OSMnx}: {New} {Methods} for {Acquiring}, {Constructing}, {Analyzing}, and {Visualizing} {Complex} {Street} {Networks}},\n"
-            "    volume = {65},\n"
-            "    doi = {10.1016/j.compenvurbsys.2017.05.004},\n"
-            "    number = {126-139},\n"
-            "    journal = {Computers, Environment and Urban Systems},\n"
-            "    author = {Boeing, G.},\n"
-            "    year = {2017}\n"
-            "}")
-
-    print(cite)
-
-from .save_load import graph_to_gdfs
 
 
 def get_unique_nodes_ordered_from_way(way_edges_df):
@@ -1037,7 +1005,4 @@
         print('Recovered order for {0} of {1} nodes'.format(
             len(unique_ordered_nodes), num_unique_nodes))
 
-    return unique_ordered_nodes
-=======
-    return Polygon([(west, south), (east, south), (east, north), (west, north)])
->>>>>>> 499a8e68
+    return unique_ordered_nodes