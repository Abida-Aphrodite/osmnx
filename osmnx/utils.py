--- conflicted
+++ resolved
@@ -1001,14 +1001,9 @@
         xml.sax.parse(file, handler)
         return handler.object
 
-<<<<<<< HEAD
-        return handler.object
-
 def bbox_to_poly(north, south, east, west):
     """
     Convenience function to parse bbox -> poly
     """
-=======
-def bbox_to_poly(north, south, east, west):
->>>>>>> 14132178
+    
     return Polygon([(west, south), (east, south), (east, north), (west, north)])