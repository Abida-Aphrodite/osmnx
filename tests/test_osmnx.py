--- conflicted
+++ resolved
@@ -381,7 +381,6 @@
 
     gdf = ox.pois_from_place(place='kusatsu, shiga, japan', which_result=2)
 
-
 def test_nominatim():
 
     import pytest
@@ -416,59 +415,6 @@
                             params = params,
                             type = "transfer")
 
-<<<<<<< HEAD
-def test_clean_intersections_Newcastle_mainroads():
-    # Before and after plots are saved for validation
-
-    filter_main_roads = (
-        '["area"!~"yes"]["highway"~"motorway|trunk|primary|secondary"]'
-        '["motor_vehicle"!~"no"]["motorcar"!~"no"]["access"!~"private"]')
-
-    G = ox.graph_from_bbox(
-            north = 55.03899686,
-            south = 54.91690286,
-            east = -1.4955082696000002,
-            west = -1.7714684703999999,
-            custom_filter = filter_main_roads)
-
-    G = ox.project_graph(G)
-
-    ox.plot_graph(G, fig_height = 10, fig_width = 14, node_alpha=1, node_zorder=2,
-                  node_size = 30, node_color='#66ccff', node_edgecolor='k', edge_linewidth = 1,
-                  filename = "nwc_main_before", save=True, file_format='png')
-
-    new_G = ox.clean_intersections(G, tolerance = 50, dead_ends=False)
-
-    ox.plot_graph(new_G, fig_height = 10, fig_width = 14, node_alpha=1, node_zorder=2,
-                  node_size = 30, node_color='#66ccff', node_edgecolor='k', edge_linewidth = 1,
-                  filename = "nwc_main_after", save=True, file_format='png')
-
-    ox.get_undirected(new_G)
-
-    gdf_nodes, gdf_edges = ox.graph_to_gdfs(new_G)
-    ox.gdfs_to_graph(gdf_nodes, gdf_edges)
-
-
-def test_clean_intersections_Shattuck_Berkeley():
-    # Before and after plots are saved for validation
-
-    address = '2700 Shattuck Ave, Berkeley, CA'
-    G = ox.graph_from_address(address, network_type='drive', distance=750)
-    G_proj = ox.project_graph(G)
-
-    ox.plot_graph(G, fig_height = 10, node_alpha=1, node_zorder=2, node_size = 30,
-                  node_color='#66ccff', node_edgecolor='k', edge_linewidth = 1,
-                  filename = "shattuck_before", save=True, file_format='png')
-
-    new_G = ox.clean_intersections(G_proj, tolerance = 15, dead_ends=False)
-
-    ox.plot_graph(new_G, fig_height = 10, node_alpha=1, node_zorder=2, node_size = 30,
-                  node_color='#66ccff', node_edgecolor='k', edge_linewidth = 1,
-                  filename = "shattuck_after", save=True, file_format='png')
-
-    gdf_nodes, gdf_edges = ox.graph_to_gdfs(new_G)
-    ox.gdfs_to_graph(gdf_nodes, gdf_edges)
-=======
     # Searching on public nominatim should work even if a key was provided
     ox.config(
         nominatim_key="NOT_A_KEY"
@@ -488,8 +434,6 @@
               data_folder='.temp/data', logs_folder='.temp/logs',
               imgs_folder='.temp/imgs', cache_folder='.temp/cache')
 
->>>>>>> 54f5f765
-
 def test_osm_xml_output():
     G = ox.graph_from_place('Piedmont, California, USA')
     ox.save_graph_osm(G)
